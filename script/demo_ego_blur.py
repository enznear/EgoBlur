--- conflicted
+++ resolved
@@ -443,14 +443,11 @@
         if output_video_fps is not None
         else int(round(video_reader_clip.fps))
     )
-<<<<<<< HEAD
+
     total_frames = int(video_reader_clip.fps * video_reader_clip.duration)
     start_time = time.time()
     for idx, frame in enumerate(video_reader_clip.iter_frames()):
         print_progress(idx + 1, total_frames, prefix="Processing")
-=======
-    for frame in video_reader_clip.iter_frames():
->>>>>>> a65b9f5c
         if len(frame.shape) == 2:
             frame = cv2.cvtColor(frame, cv2.COLOR_GRAY2RGB)
         image = frame.copy()
