# Copyright (c) Meta Platforms, Inc. and affiliates.
# All rights reserved.

# This source code is licensed under the license found in the
# LICENSE file in the root directory of this source tree.

import argparse
import os
from functools import lru_cache
from typing import List
import time
from concurrent.futures import ThreadPoolExecutor


def print_progress(
    iteration: int,
    total: int,
    prefix: str = "",
    length: int = 30,
    ratio: float | None = None,
) -> None:
    """Simple progress bar with optional realtime ratio."""
    percent = 100 * (iteration / float(total))
    filled_length = int(length * iteration // total)
    bar = "█" * filled_length + "-" * (length - filled_length)
    ratio_text = f" ({ratio:.2f}x)" if ratio is not None else ""
    print(f"\r{prefix} |{bar}| {percent:.1f}%{ratio_text}", end="")
    if iteration >= total:
        print()

import cv2
import numpy as np
import torch
import torchvision
from moviepy.editor import ImageSequenceClip
from moviepy.video.io.VideoFileClip import VideoFileClip


def parse_args():
    parser = argparse.ArgumentParser()
    parser.add_argument(
        "--face_model_path",
        required=False,
        type=str,
        default=None,
        help="Absolute EgoBlur face model file path",
    )

    parser.add_argument(
        "--face_model_score_threshold",
        required=False,
        type=float,
        default=0.9,
        help="Face model score threshold to filter out low confidence detections",
    )

    parser.add_argument(
        "--lp_model_path",
        required=False,
        type=str,
        default=None,
        help="Absolute EgoBlur license plate model file path",
    )

    parser.add_argument(
        "--lp_model_score_threshold",
        required=False,
        type=float,
        default=0.9,
        help="License plate model score threshold to filter out low confidence detections",
    )

    parser.add_argument(
        "--nms_iou_threshold",
        required=False,
        type=float,
        default=0.3,
        help="NMS iou threshold to filter out low confidence overlapping boxes",
    )

    parser.add_argument(
        "--scale_factor_detections",
        required=False,
        type=float,
        default=1,
        help="Scale detections by the given factor to allow blurring more area, 1.15 would mean 15% scaling",
    )

    parser.add_argument(
        "--input_image_path",
        required=False,
        type=str,
        default=None,
        help="Absolute path for the given image on which we want to make detections",
    )

    parser.add_argument(
        "--output_image_path",
        required=False,
        type=str,
        default=None,
        help="Absolute path where we want to store the visualized image",
    )

    parser.add_argument(
        "--input_video_path",
        required=False,
        type=str,
        default=None,
        help="Absolute path for the given video on which we want to make detections",
    )

    parser.add_argument(
        "--output_video_path",
        required=False,
        type=str,
        default=None,
        help=(
            "Absolute path where we want to store the visualized video. If not "
            "provided, it will be created under the output folder using the "
            "input video name."
        ),
    )

    parser.add_argument(
        "--output_video_fps",
        required=False,
        type=int,
        default=None,
        help=(
            "FPS for the output video. If not provided, the input video's FPS is used"
        ),
    )

    parser.add_argument(
        "--num_threads",
        required=False,
        type=int,
        default=1,
        help="Number of threads to use for video processing",
    )

    return parser.parse_args()


def create_output_directory(file_path: str) -> None:
    """
    parameter file_path: absolute path to the directory where we want to create the output files
    Simple logic to create output directories if they don't exist.
    """
    print(
        f"Directory {os.path.dirname(file_path)} does not exist. Attempting to create it..."
    )
    os.makedirs(os.path.dirname(file_path))
    if not os.path.exists(os.path.dirname(file_path)):
        raise ValueError(
            f"Directory {os.path.dirname(file_path)} didn't exist. Attempt to create also failed. Please provide another path."
        )


def validate_inputs(args: argparse.Namespace) -> argparse.Namespace:
    """
    parameter args: parsed arguments
    Run some basic checks on the input arguments
    """
    # input args value checks
    if not 0.0 <= args.face_model_score_threshold <= 1.0:
        raise ValueError(
            f"Invalid face_model_score_threshold {args.face_model_score_threshold}"
        )
    if not 0.0 <= args.lp_model_score_threshold <= 1.0:
        raise ValueError(
            f"Invalid lp_model_score_threshold {args.lp_model_score_threshold}"
        )
    if not 0.0 <= args.nms_iou_threshold <= 1.0:
        raise ValueError(f"Invalid nms_iou_threshold {args.nms_iou_threshold}")
    if not 0 <= args.scale_factor_detections:
        raise ValueError(
            f"Invalid scale_factor_detections {args.scale_factor_detections}"
        )
    if args.output_video_fps is not None:
        if not 1 <= args.output_video_fps or not (
            isinstance(args.output_video_fps, int)
            and args.output_video_fps % 1 == 0
        ):
            raise ValueError(
                f"Invalid output_video_fps {args.output_video_fps}, should be a positive integer"
            )

    if not 1 <= args.num_threads or not (
        isinstance(args.num_threads, int) and args.num_threads % 1 == 0
    ):
        raise ValueError(
            f"Invalid num_threads {args.num_threads}, should be a positive integer"
        )

    # input/output paths checks
    if args.face_model_path is None and args.lp_model_path is None:
        raise ValueError(
            "Please provide either face_model_path or lp_model_path or both"
        )
    if args.input_image_path is None and args.input_video_path is None:
        raise ValueError("Please provide either input_image_path or input_video_path")
    if args.input_image_path is not None and args.output_image_path is None:
        raise ValueError(
            "Please provide output_image_path for the visualized image to save."
        )
    if args.input_video_path is not None:
        if args.output_video_path is None:
            base_name, ext = os.path.splitext(os.path.basename(args.input_video_path))
            output_dir = os.path.join(os.getcwd(), "output")
            args.output_video_path = os.path.join(output_dir, base_name + "_output" + ext)
        if not os.path.exists(os.path.dirname(args.output_video_path)):
            create_output_directory(args.output_video_path)
    if args.input_image_path is not None and not os.path.exists(args.input_image_path):
        raise ValueError(f"{args.input_image_path} does not exist.")
    if args.input_video_path is not None and not os.path.exists(args.input_video_path):
        raise ValueError(f"{args.input_video_path} does not exist.")
    if args.face_model_path is not None and not os.path.exists(args.face_model_path):
        raise ValueError(f"{args.face_model_path} does not exist.")
    if args.lp_model_path is not None and not os.path.exists(args.lp_model_path):
        raise ValueError(f"{args.lp_model_path} does not exist.")
    if args.output_image_path is not None and not os.path.exists(
        os.path.dirname(args.output_image_path)
    ):
        create_output_directory(args.output_image_path)

    # check we have write permissions on output paths
    if args.output_image_path is not None and not os.access(
        os.path.dirname(args.output_image_path), os.W_OK
    ):
        raise ValueError(
            f"You don't have permissions to write to {args.output_image_path}. Please grant adequate permissions, or provide a different output path."
        )
    if args.output_video_path is not None and not os.access(
        os.path.dirname(args.output_video_path), os.W_OK
    ):
        raise ValueError(
            f"You don't have permissions to write to {args.output_video_path}. Please grant adequate permissions, or provide a different output path."
        )

    return args


@lru_cache
def get_device() -> str:
    """
    Return the device type
    """
    return (
        "cpu"
        if not torch.cuda.is_available()
        else f"cuda:{torch.cuda.current_device()}"
    )


def read_image(image_path: str) -> np.ndarray:
    """
    parameter image_path: absolute path to an image
    Return an image in BGR format
    """
    bgr_image = cv2.imread(image_path)
    if len(bgr_image.shape) == 2:
        bgr_image = cv2.cvtColor(bgr_image, cv2.COLOR_GRAY2BGR)
    return bgr_image


def write_image(image: np.ndarray, image_path: str) -> None:
    """
    parameter image: np.ndarray in BGR format
    parameter image_path: absolute path where we want to save the visualized image
    """
    cv2.imwrite(image_path, image)


def get_image_tensor(bgr_image: np.ndarray) -> torch.Tensor:
    """
    parameter bgr_image: image on which we want to make detections

    Return the image tensor
    """
    bgr_image_transposed = np.transpose(bgr_image, (2, 0, 1))
    image_tensor = torch.from_numpy(bgr_image_transposed).to(get_device())

    return image_tensor


def get_detections(
    detector: torch.jit._script.RecursiveScriptModule,
    image_tensor: torch.Tensor,
    model_score_threshold: float,
    nms_iou_threshold: float,
) -> List[List[float]]:
    """
    parameter detector: Torchscript module to perform detections
    parameter image_tensor: image tensor on which we want to make detections
    parameter model_score_threshold: model score threshold to filter out low confidence detection
    parameter nms_iou_threshold: NMS iou threshold to filter out low confidence overlapping boxes

    Returns the list of detections
    """
    with torch.no_grad():
        detections = detector(image_tensor)

    boxes, _, scores, _ = detections  # returns boxes, labels, scores, dims

    nms_keep_idx = torchvision.ops.nms(boxes, scores, nms_iou_threshold)
    boxes = boxes[nms_keep_idx]
    scores = scores[nms_keep_idx]

    boxes = boxes.cpu().numpy()
    scores = scores.cpu().numpy()

    score_keep_idx = np.where(scores > model_score_threshold)[0]
    boxes = boxes[score_keep_idx]
    return boxes.tolist()


def scale_box(
    box: List[List[float]], max_width: int, max_height: int, scale: float
) -> List[List[float]]:
    """
    parameter box: detection box in format (x1, y1, x2, y2)
    parameter scale: scaling factor

    Returns a scaled bbox as (x1, y1, x2, y2)
    """
    x1, y1, x2, y2 = box[0], box[1], box[2], box[3]
    w = x2 - x1
    h = y2 - y1

    xc = x1 + w / 2
    yc = y1 + h / 2

    w = scale * w
    h = scale * h

    x1 = max(xc - w / 2, 0)
    y1 = max(yc - h / 2, 0)

    x2 = min(xc + w / 2, max_width)
    y2 = min(yc + h / 2, max_height)

    return [x1, y1, x2, y2]


def visualize(
    image: np.ndarray,
    detections: List[List[float]],
    scale_factor_detections: float,
) -> np.ndarray:
    """
    parameter image: image on which we want to make detections
    parameter detections: list of bounding boxes in format [x1, y1, x2, y2]
    parameter scale_factor_detections: scale detections by the given factor to allow blurring more area, 1.15 would mean 15% scaling

    Visualize the input image with the detections and save the output image at the given path
    """
    image_fg = image.copy()
    mask_shape = (image.shape[0], image.shape[1], 1)
    mask = np.full(mask_shape, 0, dtype=np.uint8)

    for box in detections:
        if scale_factor_detections != 1.0:
            box = scale_box(
                box, image.shape[1], image.shape[0], scale_factor_detections
            )
        x1, y1, x2, y2 = int(box[0]), int(box[1]), int(box[2]), int(box[3])
        w = x2 - x1
        h = y2 - y1

        ksize = (image.shape[0] // 2, image.shape[1] // 2)
        image_fg[y1:y2, x1:x2] = cv2.blur(image_fg[y1:y2, x1:x2], ksize)
        cv2.ellipse(mask, (((x1 + x2) // 2, (y1 + y2) // 2), (w, h), 0), 255, -1)

    inverse_mask = cv2.bitwise_not(mask)
    image_bg = cv2.bitwise_and(image, image, mask=inverse_mask)
    image_fg = cv2.bitwise_and(image_fg, image_fg, mask=mask)
    image = cv2.add(image_bg, image_fg)

    return image


def visualize_image(
    input_image_path: str,
    face_detector: torch.jit._script.RecursiveScriptModule,
    lp_detector: torch.jit._script.RecursiveScriptModule,
    face_model_score_threshold: float,
    lp_model_score_threshold: float,
    nms_iou_threshold: float,
    output_image_path: str,
    scale_factor_detections: float,
):
    """
    parameter input_image_path: absolute path to the input image
    parameter face_detector: face detector model to perform face detections
    parameter lp_detector: face detector model to perform face detections
    parameter face_model_score_threshold: face model score threshold to filter out low confidence detection
    parameter lp_model_score_threshold: license plate model score threshold to filter out low confidence detection
    parameter nms_iou_threshold: NMS iou threshold
    parameter output_image_path: absolute path where the visualized image will be saved
    parameter scale_factor_detections: scale detections by the given factor to allow blurring more area

    Perform detections on the input image and save the output image at the given path.
    """
    bgr_image = read_image(input_image_path)
    image = bgr_image.copy()

    image_tensor = get_image_tensor(bgr_image)
    image_tensor_copy = image_tensor.clone()
    detections = []
    # get face detections
    if face_detector is not None:
        detections.extend(
            get_detections(
                face_detector,
                image_tensor,
                face_model_score_threshold,
                nms_iou_threshold,
            )
        )

    # get license plate detections
    if lp_detector is not None:
        detections.extend(
            get_detections(
                lp_detector,
                image_tensor_copy,
                lp_model_score_threshold,
                nms_iou_threshold,
            )
        )
    image = visualize(
        image,
        detections,
        scale_factor_detections,
    )
    write_image(image, output_image_path)


def _process_frame(
    frame: np.ndarray,
    face_detector: torch.jit._script.RecursiveScriptModule,
    lp_detector: torch.jit._script.RecursiveScriptModule,
    face_model_score_threshold: float,
    lp_model_score_threshold: float,
    nms_iou_threshold: float,
    scale_factor_detections: float,
) -> np.ndarray:
    if len(frame.shape) == 2:
        frame = cv2.cvtColor(frame, cv2.COLOR_GRAY2RGB)
    image = frame.copy()
    bgr_image = cv2.cvtColor(frame, cv2.COLOR_RGB2BGR)
    image_tensor = get_image_tensor(bgr_image)
    image_tensor_copy = image_tensor.clone()
    detections = []
    if face_detector is not None:
        detections.extend(
            get_detections(
                face_detector,
                image_tensor,
                face_model_score_threshold,
                nms_iou_threshold,
            )
        )
    if lp_detector is not None:
        detections.extend(
            get_detections(
                lp_detector,
                image_tensor_copy,
                lp_model_score_threshold,
                nms_iou_threshold,
            )
        )
    return visualize(image, detections, scale_factor_detections)


def visualize_video(
    input_video_path: str,
    face_detector: torch.jit._script.RecursiveScriptModule,
    lp_detector: torch.jit._script.RecursiveScriptModule,
    face_model_score_threshold: float,
    lp_model_score_threshold: float,
    nms_iou_threshold: float,
    output_video_path: str,
    scale_factor_detections: float,
    output_video_fps: int,
    num_threads: int = 1,
):
    """
    parameter input_video_path: absolute path to the input video
    parameter face_detector: face detector model to perform face detections
    parameter lp_detector: face detector model to perform face detections
    parameter face_model_score_threshold: face model score threshold to filter out low confidence detection
    parameter lp_model_score_threshold: license plate model score threshold to filter out low confidence detection
    parameter nms_iou_threshold: NMS iou threshold
    parameter output_video_path: absolute path where the visualized video will be saved
    parameter scale_factor_detections: scale detections by the given factor to allow blurring more area
    parameter output_video_fps: fps of the visualized video
    parameter num_threads: number of threads used to process frames

    Perform detections on the input video and save the output video at the given path.
    """
    video_reader_clip = VideoFileClip(input_video_path)
    fps = (
        output_video_fps
        if output_video_fps is not None
        else int(round(video_reader_clip.fps))
    )

    total_frames = int(video_reader_clip.fps * video_reader_clip.duration)
    video_duration = video_reader_clip.duration

    width, height = video_reader_clip.size
    fourcc = cv2.VideoWriter_fourcc(*"mp4v")
    video_writer = cv2.VideoWriter(
        output_video_path, fourcc, fps, (width, height)
    )

    start_time = time.time()
    processed = 0
    with ThreadPoolExecutor(max_workers=max(num_threads, 1)) as executor:
        futures = []
        for frame in video_reader_clip.iter_frames():
            futures.append(
                executor.submit(
                    _process_frame,
                    frame,
                    face_detector,
                    lp_detector,
                    face_model_score_threshold,
                    lp_model_score_threshold,
                    nms_iou_threshold,
                    scale_factor_detections,
                )
            )

            if len(futures) >= num_threads:
                result = futures.pop(0).result()
                video_writer.write(cv2.cvtColor(result, cv2.COLOR_RGB2BGR))
                processed += 1
<<<<<<< HEAD
                elapsed = time.time() - start_time
                video_time = processed / fps if fps else 0
                ratio_now = elapsed / video_time if video_time else 0
                print_progress(
                    processed,
                    total_frames,
                    prefix="Processing",
                    ratio=ratio_now,
                )
=======
                print_progress(processed, total_frames, prefix="Processing")
>>>>>>> 0990a9c5

        for future in futures:
            result = future.result()
            video_writer.write(cv2.cvtColor(result, cv2.COLOR_RGB2BGR))
            processed += 1
<<<<<<< HEAD
            elapsed = time.time() - start_time
            video_time = processed / fps if fps else 0
            ratio_now = elapsed / video_time if video_time else 0
            print_progress(
                processed,
                total_frames,
                prefix="Processing",
                ratio=ratio_now,
            )
=======
            print_progress(processed, total_frames, prefix="Processing")
>>>>>>> 0990a9c5

    video_reader_clip.close()
    video_writer.release()
    elapsed_time = time.time() - start_time
    ratio = elapsed_time / video_duration if video_duration else 0

    print(
        f"Video processing completed in {elapsed_time:.2f} seconds. "
        f"({ratio:.2f}x realtime)"
    )


if __name__ == "__main__":
    args = validate_inputs(parse_args())
    if args.face_model_path is not None:
        face_detector = torch.jit.load(args.face_model_path, map_location="cpu").to(
            get_device()
        )
        face_detector.eval()
    else:
        face_detector = None

    if args.lp_model_path is not None:
        lp_detector = torch.jit.load(args.lp_model_path, map_location="cpu").to(
            get_device()
        )
        lp_detector.eval()
    else:
        lp_detector = None

    if args.input_image_path is not None:
        image = visualize_image(
            args.input_image_path,
            face_detector,
            lp_detector,
            args.face_model_score_threshold,
            args.lp_model_score_threshold,
            args.nms_iou_threshold,
            args.output_image_path,
            args.scale_factor_detections,
        )

    if args.input_video_path is not None:
        visualize_video(
            args.input_video_path,
            face_detector,
            lp_detector,
            args.face_model_score_threshold,
            args.lp_model_score_threshold,
            args.nms_iou_threshold,
            args.output_video_path,
            args.scale_factor_detections,
            args.output_video_fps,
            args.num_threads,
        )<|MERGE_RESOLUTION|>--- conflicted
+++ resolved
@@ -539,7 +539,6 @@
                 result = futures.pop(0).result()
                 video_writer.write(cv2.cvtColor(result, cv2.COLOR_RGB2BGR))
                 processed += 1
-<<<<<<< HEAD
                 elapsed = time.time() - start_time
                 video_time = processed / fps if fps else 0
                 ratio_now = elapsed / video_time if video_time else 0
@@ -549,15 +548,11 @@
                     prefix="Processing",
                     ratio=ratio_now,
                 )
-=======
-                print_progress(processed, total_frames, prefix="Processing")
->>>>>>> 0990a9c5
 
         for future in futures:
             result = future.result()
             video_writer.write(cv2.cvtColor(result, cv2.COLOR_RGB2BGR))
             processed += 1
-<<<<<<< HEAD
             elapsed = time.time() - start_time
             video_time = processed / fps if fps else 0
             ratio_now = elapsed / video_time if video_time else 0
@@ -567,9 +562,7 @@
                 prefix="Processing",
                 ratio=ratio_now,
             )
-=======
-            print_progress(processed, total_frames, prefix="Processing")
->>>>>>> 0990a9c5
+
 
     video_reader_clip.close()
     video_writer.release()
